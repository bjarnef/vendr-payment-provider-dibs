--- conflicted
+++ resolved
@@ -89,12 +89,8 @@
                     .WithInputIf("paytype", payTypes?.Length > 0, string.Join(",", payTypes))
                     .WithInputIf("capturenow", settings.Capture, "yes")
                     .WithInputIf("calcfee", settings.CalcFee, "yes")
-<<<<<<< HEAD
                     .WithInputIf("decorator", !string.IsNullOrWhiteSpace(settings.Decorator), settings.Decorator)
-                    .WithInputIf("test", settings.Mode == DibsMode.Test, "yes")
-=======
                     .WithInputIf("test", settings.TestMode, "1")
->>>>>>> 6616248f
                     .WithInput("md5key", md5Hash)
             };
         }
